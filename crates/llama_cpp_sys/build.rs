--- conflicted
+++ resolved
@@ -95,11 +95,8 @@
     let bindings = bindgen::Builder::default()
         .header(LLAMA_PATH.join("ggml.h").to_string_lossy())
         .header(LLAMA_PATH.join("llama.h").to_string_lossy())
-<<<<<<< HEAD
+        .derive_partialeq(true)
         .allowlist_function("ggml_.*")
-=======
-        .derive_partialeq(true)
->>>>>>> 9a21a8e1
         .allowlist_type("ggml_.*")
         .allowlist_function("llama_.*")
         .allowlist_type("llama_.*")
