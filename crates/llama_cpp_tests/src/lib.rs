//! Test harness for [`llama_cpp`][lcpp] and [`llama_cpp_sys`].
//!
//! This crate expects one or more `llama.cpp`-compatible GGUF models to be made available in
//! a directory specified in the `LLAMA_CPP_TEST_MODELS` environment variable.

#[cfg(test)]
mod tests {
    use std::io;
    use std::io::Write;
    use std::path::Path;
    use std::time::Duration;

    use futures::StreamExt;
    use tokio::select;
    use tokio::time::Instant;

    use llama_cpp::standard_sampler::StandardSampler;
<<<<<<< HEAD
    use llama_cpp::{LlamaModel, LlamaParams, SessionParams};
=======
    use llama_cpp::{
        CompletionHandle, EmbeddingsParams, LlamaModel, LlamaParams, SessionParams, TokensToStrings,
    };
>>>>>>> a90d8d24

    async fn list_models(dir: impl AsRef<Path>) -> Vec<String> {
        let dir = dir.as_ref();

        if !dir.is_dir() {
            panic!("\"{}\" is not a directory", dir.to_string_lossy());
        }

        let mut models = tokio::fs::read_dir(dir).await.unwrap();
        let mut rv = vec![];

        while let Some(model) = models.next_entry().await.unwrap() {
            let path = model.path();

            if path.is_file() {
                let path = path.to_str().unwrap();
                if path.ends_with(".gguf") {
                    rv.push(path.to_string());
                }
            }
        }

        rv
    }

    // TODO theres a concurrency issue with vulkan, look into it
    #[ignore]
    #[tokio::test]
    async fn load_models() {
        let dir = std::env::var("LLAMA_CPP_TEST_MODELS").unwrap_or_else(|_| {
            panic!(
                "LLAMA_CPP_TEST_MODELS environment variable not set. \
                Please set this to the directory containing one or more GGUF models."
            );
        });

        let models = list_models(dir).await;

        for model in models {
            println!("Loading model: {}", model);
            let _model = LlamaModel::load_from_file_async(model, LlamaParams::default())
                .await
                .expect("Failed to load model");
        }
    }

    #[tokio::test]
    async fn execute_completions() {
        let dir = std::env::var("LLAMA_CPP_TEST_MODELS").unwrap_or_else(|_| {
            panic!(
                "LLAMA_CPP_TEST_MODELS environment variable not set. \
                Please set this to the directory containing one or more GGUF models."
            );
        });

        let models = list_models(dir).await;

        for model in models {
            let mut params = LlamaParams::default();

            if cfg!(any(feature = "vulkan", feature = "cuda", feature = "metal")) {
                params.n_gpu_layers = i32::MAX as u32;
            }

            let model = LlamaModel::load_from_file_async(model, params)
                .await
                .expect("Failed to load model");

            let mut params = SessionParams::default();
            params.n_ctx = 2048;
            let mut session = model
                .create_session(params)
                .expect("Failed to create session");

            session
                .advance_context_async("<|SYSTEM|>You are a helpful assistant.")
                .await
                .unwrap();
            session
                .advance_context_async("<|USER|>Hello!")
                .await
                .unwrap();
            session
                .advance_context_async("<|ASSISTANT|>")
                .await
                .unwrap();

            let mut completions = session
                .start_completing_with(StandardSampler::default(), 1024)
                .into_strings();
            let timeout_by = Instant::now() + Duration::from_secs(500);

            println!();

            loop {
                select! {
                    _ = tokio::time::sleep_until(timeout_by) => {
                        break;
                    }
                    completion = <TokensToStrings<CompletionHandle> as StreamExt>::next(&mut completions) => {
                        if let Some(completion) = completion {
                            print!("{completion}");
                            let _ = io::stdout().flush();
                        } else {
                            break;
                        }
                        continue;
                    }
                }
            }
            println!();
            println!();
        }
    }

    #[tokio::test]
    async fn embed() {
        let dir = std::env::var("LLAMA_EMBED_MODELS_DIR").unwrap_or_else(|_| {
            panic!(
                "LLAMA_EMBED_MODELS_DIR environment variable not set. \
                Please set this to the directory containing one or more embedding GGUF models."
            );
        });

        let models = list_models(dir).await;

        for model in models {
            let params = LlamaParams::default();
            let model = LlamaModel::load_from_file_async(model, params)
                .await
                .expect("Failed to load model");

            let mut input = vec![];

            for _phrase_idx in 0..2 {
                let mut phrase = String::new();
                for _word_idx in 0..3000 {
                    phrase.push_str("word ");
                }
                phrase.truncate(phrase.len() - 1);
                input.push(phrase);
            }

            let params = EmbeddingsParams::default();
            let res = model
                .embeddings_async(&input, params)
                .await
                .expect("Failed to infer embeddings");

            for embedding in &res {
                assert!(embedding[0].is_normal(), "Embedding value isn't normal");
                assert!(embedding[0] >= 0f32, "Embedding value isn't normalised");
                assert!(embedding[0] <= 1f32, "Embedding value isn't normalised");
            }
            println!("{:?}", res[0]);
        }
    }
}<|MERGE_RESOLUTION|>--- conflicted
+++ resolved
@@ -15,13 +15,9 @@
     use tokio::time::Instant;
 
     use llama_cpp::standard_sampler::StandardSampler;
-<<<<<<< HEAD
-    use llama_cpp::{LlamaModel, LlamaParams, SessionParams};
-=======
     use llama_cpp::{
         CompletionHandle, EmbeddingsParams, LlamaModel, LlamaParams, SessionParams, TokensToStrings,
     };
->>>>>>> a90d8d24
 
     async fn list_models(dir: impl AsRef<Path>) -> Vec<String> {
         let dir = dir.as_ref();
